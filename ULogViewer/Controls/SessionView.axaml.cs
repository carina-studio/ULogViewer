--- conflicted
+++ resolved
@@ -333,6 +333,16 @@
 		public bool IsLogTextFilterValid { get => this.GetValue<bool>(IsLogTextFilterValidProperty); }
 
 
+		/// <summary>
+		/// Get or set whether scrolling to latest log is needed or not.
+		/// </summary>
+		public bool IsScrollingToLatestLogNeeded
+		{
+			get => this.GetValue<bool>(IsScrollingToLatestLogNeededProperty);
+			set => this.SetValue<bool>(IsScrollingToLatestLogNeededProperty, value);
+		}
+
+
 		// Mark or unmark selected logs.
 		void MarkUnmarkSelectedLogs()
 		{
@@ -351,34 +361,6 @@
 		public ICommand MarkUnmarkSelectedLogsCommand { get; }
 
 
-		/// <summary>
-		/// Get or set whether scrolling to latest log is needed or not.
-		/// </summary>
-		public bool IsScrollingToLatestLogNeeded
-		{
-			get => this.GetValue<bool>(IsScrollingToLatestLogNeededProperty);
-			set => this.SetValue<bool>(IsScrollingToLatestLogNeededProperty, value);
-		}
-
-
-<<<<<<< HEAD
-		// Mark or unmark selected logs.
-		void MarkUnmarkSelectedLogs()
-		{
-			if (!this.canMarkUnmarkSelectedLogs.Value)
-				return;
-			if (this.DataContext is not Session session)
-				return;
-			var logs = this.logListBox.SelectedItems.Cast<DisplayableLog>();
-			session.MarkUnmarkLogsCommand.TryExecute(logs);
-		}
-
-
-		/// <summary>
-		/// Command to mark or unmark selected logs 
-		/// </summary>
-		public ICommand MarkUnmarkSelectedLogsCommand { get; }
-=======
 		// Called when attaching to view tree.
 		protected override void OnAttachedToLogicalTree(LogicalTreeAttachmentEventArgs e)
 		{
@@ -401,7 +383,6 @@
 			// call base
 			base.OnDetachedFromLogicalTree(e);
 		}
->>>>>>> fec97bf2
 
 
 		// Called when display log properties changed.
