--- conflicted
+++ resolved
@@ -583,15 +583,8 @@
 		private void InitializeComponent() => AvaloniaXamlLoader.Load(this);
 
 
-<<<<<<< HEAD
-		/// <summary>
-		/// Get or set whether scrolling to latest log is needed or not.
-		/// </summary>
-		public bool IsScrollingToLatestLogNeeded
-=======
 		// Get or set whether scrolling to latest log is needed or not.
 		bool IsScrollingToLatestLogNeeded
->>>>>>> 59ccafb7
 		{
 			get => this.GetValue<bool>(IsScrollingToLatestLogNeededProperty);
 			set => this.SetValue<bool>(IsScrollingToLatestLogNeededProperty, value);
@@ -610,15 +603,8 @@
 		}
 
 
-<<<<<<< HEAD
-		/// <summary>
-		/// Command to mark or unmark selected logs 
-		/// </summary>
-		public ICommand MarkUnmarkSelectedLogsCommand { get; }
-=======
 		// Command to mark or unmark selected logs.
 		ICommand MarkUnmarkSelectedLogsCommand { get; }
->>>>>>> 59ccafb7
 
 
 		// Called when attaching to view tree.
